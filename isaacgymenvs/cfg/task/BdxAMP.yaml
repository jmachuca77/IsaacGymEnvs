# used to create the object
name: BdxAMP

physics_engine: ${..physics_engine}

env:
  # AMP-specific things
  # motionFile: "data/motions/bdx/placo_moves/higher_bdx_walk_forward.txt"
  # motionFile: "data/motions/bdx/mujoco_moves/bdx_walk_forward.txt"
  # motionFile: "data/motions/bdx/mujoco_moves/bdx_stand.txt"
  # motionFile: "data/motions/bdx/mujoco_moves/bdx_walk_in_place.txt"
  motionFile: "data/motions/bdx/dataset_bdx_placo.yaml"

  # End AMP-specific things
  # numEnvs: ${resolve_default:4096,${...num_envs}}
  numEnvs: 8
  envSpacing: 1. # [m]
  episodeLength_s: 8
  cameraFollow: False # if the camera follows humanoid or not
  enableDebugVis: False
  debugSaveObsActions: True

  pdControl: True # Isaac PD control
  customPdControl: False # Custom PD control
  powerScale: 1.0
  stateInit: "Random"
  # stateInit: "Default"
  hybridInitProb: 0.5
  numAMPObsSteps: 2

  localRootObs: True
  terminationHeight: 0.11
  contact_bodies: ["right_foot", "left_foot"]
  enableEarlyTermination: True

  clipObservations: 5.0
  clipActions: 1.0

  plane:
    staticFriction: 5.0 # [-]
    dynamicFriction: 5.0 # [-]
    restitution: 0. # [-]

  baseInitState:
    pos: [0.0, 0.0, 0.175] # x,y,z [m]
    # pos: [0.0, 0.0, 0.3] # x,y,z [m]
    rot: [0.0, 0.0, 0.0, 1.0] # x,y,z,w [quat]
    vLinear: [0.0, 0.0, 0.0] # x,y,z [m/s]
    vAngular: [0.0, 0.0, 0.0] # x,y,z [rad/s]
    randomZRot: False

  randomCommandVelocityRanges:
<<<<<<< HEAD
    linear_x: [0.1, 0.1] # min max [m/s]
    linear_y: [0.0, 0.0] # min max [m/s]
    yaw: [-0.15, 0.15] # min max [rad/s]
=======
    linear_x: [0.1, 0.2] # min max [m/s]
    linear_y: [0.0, 0.0] # min max [m/s]
    yaw: [0.0, 0.0] # min max [rad/s]
>>>>>>> 934fe701

  # randomCommandVelocityRanges:
  #   linear_x: [0.0, 0.0] # min max [m/s]
  #   linear_y: [0.0, 0.0] # min max [m/s]
  #   yaw: [0.0, 0.0] # min max [rad/s]

  control:
    # PD Drive parameters:

    # Isaac PD control
    stiffness: 10 # [N*m/rad]
    damping: 0.5 # [N*m*s/rad]
    effort: 0.6 # [N*m]
    actionScale: 1.0

    # custom PD control
    # stiffness: 100 # [N*m/rad]
    # damping: 5 # [N*m*s/rad]
    # effort: 1 # [N*m]
    # actionScale: 1.0

    decimation: 1 # 4

    controlFrequencyInv: 1 # 60 Hz

  defaultJointAngles: # = target angles when action = 0.0
    right_hip_yaw: -0.03676731090962078 # [rad]
    right_hip_roll: -0.030315211140564333 # [rad]
    right_hip_pitch: 0.4065815100399598 # [rad]
    right_knee: -1.0864064934571644 # [rad]
    right_ankle: 0.5932324840794684 # [rad]
    left_hip_yaw: -0.03485756878823724 # [rad]
    left_hip_roll: 0.052286054888550475 # [rad]
    left_hip_pitch: 0.36623601032755765 # [rad]
    left_knee: -0.964204465274923 # [rad]
    left_ankle: 0.5112970996901808 # [rad]
    neck_pitch: -0.17453292519943295 # [rad]
    head_pitch: -0.17453292519943295 # [rad]
    head_yaw: 0 # [rad]
    left_antenna: 0.0 # [rad]
    right_antenna: 0.0 # [rad]

  urdfAsset:
    collapseFixedJoints: True
    fixBaseLink: False
    defaultDofDriveMode: 1 # see GymDofDriveModeFlags (0 is none, 1 is pos tgt, 2 is vel tgt, 4 effort)

  learn:
    # normalization
    linearVelocityScale: 2.0
    angularVelocityScale: 0.25
    dofPositionScale: 1.0
    dofVelocityScale: 0.05

    # rewards
    linearVelocityXYRewardScale: 1.0
    angularVelocityZRewardScale: 0.5
    torqueRewardScale: -0.000025

  # viewer cam:
  viewer:
    refEnv: 0
    pos: [0, 0, 0.3] # [m]
    lookat: [0.3, 0.3, 1.5] # [m]

  # set to True if you use camera sensors in the environment
  enableCameraSensors: False

sim:
  dt: 0.01667
  # dt: 0.01
  substeps: 2
  up_axis: "z"
  use_gpu_pipeline: ${eq:${...pipeline},"gpu"}
  gravity: [0.0, 0.0, -9.81]
  physx:
    num_threads: ${....num_threads}
    solver_type: ${....solver_type}
    use_gpu: ${contains:"cuda",${....sim_device}} # set to False to run on CPU
    num_position_iterations: 4
    num_velocity_iterations: 1
    contact_offset: 0.02
    rest_offset: 0.0
    bounce_threshold_velocity: 0.2
    max_depenetration_velocity: 100.0
    default_buffer_size_multiplier: 5.0
    max_gpu_contact_pairs: 8388608 # 8*1024*1024
    num_subscenes: ${....num_subscenes}
    contact_collection: 1 # 0: CC_NEVER (don't collect contact info), 1: CC_LAST_SUBSTEP (collect only contacts on last substep), 2: CC_ALL_SUBSTEPS (broken - do not use!)

task:
  push_robots: False
  push_robots_params:
    interval: 500.0 # Define how many environment steps between generating new randomizations
    max_force: 0.3
  randomize: False
  randomization_params:
    frequency: 600 # Define how many environment steps between generating new randomizations
    observations:
      range: [0, .002] # range for the white noise
      operation: "additive"
      distribution: "gaussian"
    actions:
      range: [0., .02]
      operation: "additive"
      distribution: "gaussian"
    sim_params:
      gravity:
        range: [0, 0.4]
        operation: "additive"
        distribution: "gaussian"
        schedule: "linear" # "linear" will linearly interpolate between no rand and max rand
        schedule_steps: 3000
    actor_params:
      bdx:
        color: True
        rigid_body_properties:
          mass:
            range: [0.8, 1.2]
            operation: "scaling"
            distribution: "uniform"
            setup_only: True # Property will only be randomized once before simulation is started. See Domain Randomization Documentation for more info.
            schedule: "linear" # "linear" will linearly interpolate between no rand and max rand
            schedule_steps: 3000
        rigid_shape_properties:
          friction:
            num_buckets: 500
            range: [0.7, 1.3]
            operation: "scaling"
            distribution: "uniform"
            schedule: "linear" # "linear" will scale the current random sample by `min(current num steps, schedule_steps) / schedule_steps`
            schedule_steps: 3000
          restitution:
            range: [0., 0.7]
            operation: "scaling"
            distribution: "uniform"
            schedule: "linear" # "linear" will scale the current random sample by `min(current num steps, schedule_steps) / schedule_steps`
            schedule_steps: 3000
        dof_properties:
          damping:
            range: [0.9, 1.1]
            operation: "scaling"
            distribution: "uniform"
            schedule: "linear" # "linear" will scale the current random sample by `min(current num steps, schedule_steps) / schedule_steps`
            schedule_steps: 3000
          stiffness:
            range: [0.9, 1.1]
            operation: "scaling"
            distribution: "uniform"
            schedule: "linear" # "linear" will scale the current random sample by `min(current num steps, schedule_steps) / schedule_steps`
            schedule_steps: 3000
          lower:
            range: [0, 0.01]
            operation: "additive"
            distribution: "gaussian"
            schedule: "linear" # "linear" will scale the current random sample by `min(current num steps, schedule_steps) / schedule_steps`
            schedule_steps: 3000
          upper:
            range: [0, 0.01]
            operation: "additive"
            distribution: "gaussian"
            schedule: "linear" # "linear" will scale the current random sample by `min(current num steps, schedule_steps) / schedule_steps`
            schedule_steps: 3000<|MERGE_RESOLUTION|>--- conflicted
+++ resolved
@@ -50,20 +50,9 @@
     randomZRot: False
 
   randomCommandVelocityRanges:
-<<<<<<< HEAD
-    linear_x: [0.1, 0.1] # min max [m/s]
-    linear_y: [0.0, 0.0] # min max [m/s]
-    yaw: [-0.15, 0.15] # min max [rad/s]
-=======
-    linear_x: [0.1, 0.2] # min max [m/s]
+    linear_x: [0.1, 0.25] # min max [m/s]
     linear_y: [0.0, 0.0] # min max [m/s]
     yaw: [0.0, 0.0] # min max [rad/s]
->>>>>>> 934fe701
-
-  # randomCommandVelocityRanges:
-  #   linear_x: [0.0, 0.0] # min max [m/s]
-  #   linear_y: [0.0, 0.0] # min max [m/s]
-  #   yaw: [0.0, 0.0] # min max [rad/s]
 
   control:
     # PD Drive parameters:
